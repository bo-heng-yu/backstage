/*
 * Copyright 2020 Spotify AB
 *
 * Licensed under the Apache License, Version 2.0 (the "License");
 * you may not use this file except in compliance with the License.
 * You may obtain a copy of the License at
 *
 *     http://www.apache.org/licenses/LICENSE-2.0
 *
 * Unless required by applicable law or agreed to in writing, software
 * distributed under the License is distributed on an "AS IS" BASIS,
 * WITHOUT WARRANTIES OR CONDITIONS OF ANY KIND, either express or implied.
 * See the License for the specific language governing permissions and
 * limitations under the License.
 */

import {
  errorApiRef,
  githubAuthApiRef,
  createApiFactory,
} from '@backstage/core';

import {
  graphQlBrowseApiRef,
  GraphQLEndpoints,
} from '@backstage/plugin-graphiql';

<<<<<<< HEAD
import { costInsightsApiRef } from '@backstage/plugin-cost-insights';
import { ExampleCostInsightsClient } from './plugins/cost-insights';
=======
import {
  costInsightsApiRef,
  ExampleCostInsightsClient,
} from '@backstage/plugin-cost-insights';
>>>>>>> 3ca32f8b

export const apis = [
  createApiFactory({
    api: graphQlBrowseApiRef,
    deps: { errorApi: errorApiRef, githubAuthApi: githubAuthApiRef },
    factory: ({ errorApi, githubAuthApi }) =>
      GraphQLEndpoints.from([
        GraphQLEndpoints.create({
          id: 'gitlab',
          title: 'GitLab',
          url: 'https://gitlab.com/api/graphql',
        }),
        GraphQLEndpoints.github({
          id: 'github',
          title: 'GitHub',
          errorApi,
          githubAuthApi,
        }),
      ]),
  }),

  createApiFactory(costInsightsApiRef, new ExampleCostInsightsClient()),
];<|MERGE_RESOLUTION|>--- conflicted
+++ resolved
@@ -25,15 +25,10 @@
   GraphQLEndpoints,
 } from '@backstage/plugin-graphiql';
 
-<<<<<<< HEAD
-import { costInsightsApiRef } from '@backstage/plugin-cost-insights';
-import { ExampleCostInsightsClient } from './plugins/cost-insights';
-=======
 import {
   costInsightsApiRef,
   ExampleCostInsightsClient,
 } from '@backstage/plugin-cost-insights';
->>>>>>> 3ca32f8b
 
 export const apis = [
   createApiFactory({
