/*
 * Copyright 2020 The Backstage Authors
 *
 * Licensed under the Apache License, Version 2.0 (the "License");
 * you may not use this file except in compliance with the License.
 * You may obtain a copy of the License at
 *
 *     http://www.apache.org/licenses/LICENSE-2.0
 *
 * Unless required by applicable law or agreed to in writing, software
 * distributed under the License is distributed on an "AS IS" BASIS,
 * WITHOUT WARRANTIES OR CONDITIONS OF ANY KIND, either express or implied.
 * See the License for the specific language governing permissions and
 * limitations under the License.
 */

/**
 * The Backstage plugin that helps you create new things
 *
 * @packageDocumentation
 */

export { scaffolderApiRef, ScaffolderClient } from './api';
export type { ScaffolderApi } from './api';
export {
  createScaffolderFieldExtension,
  ScaffolderFieldExtensions,
} from './extensions';
export type {
  CustomFieldValidator,
  FieldExtensionOptions,
  FieldExtensionComponentProps,
} from './extensions';
export {
  EntityPickerFieldExtension,
  EntityNamePickerFieldExtension,
  EntityTagsPickerFieldExtension,
  OwnerPickerFieldExtension,
  OwnedEntityPickerFieldExtension,
  RepoUrlPickerFieldExtension,
  ScaffolderPage,
  scaffolderPlugin as plugin,
  scaffolderPlugin,
} from './plugin';
export {
  EntityNamePicker,
  EntityPicker,
  EntityTagsPicker,
  OwnerPicker,
  RepoUrlPicker,
  TextValuePicker,
  OwnedEntityPicker,
} from './components/fields';
export type { RepoUrlPickerUiOptions } from './components/fields';
export { FavouriteTemplate } from './components/FavouriteTemplate';
export { TemplateList } from './components/TemplateList';
export type { TemplateListProps } from './components/TemplateList';
export { TemplateTypePicker } from './components/TemplateTypePicker';
<<<<<<< HEAD
export { TaskPage } from './components/TaskPage';
export type { TaskPageProps } from './components/TaskPage';
=======
export * from './components/secrets';
>>>>>>> 9d053aff
<|MERGE_RESOLUTION|>--- conflicted
+++ resolved
@@ -56,9 +56,6 @@
 export { TemplateList } from './components/TemplateList';
 export type { TemplateListProps } from './components/TemplateList';
 export { TemplateTypePicker } from './components/TemplateTypePicker';
-<<<<<<< HEAD
+export * from './components/secrets';
 export { TaskPage } from './components/TaskPage';
-export type { TaskPageProps } from './components/TaskPage';
-=======
-export * from './components/secrets';
->>>>>>> 9d053aff
+export type { TaskPageProps } from './components/TaskPage';