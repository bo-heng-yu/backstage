/*
 * Copyright 2020 The Backstage Authors
 *
 * Licensed under the Apache License, Version 2.0 (the "License");
 * you may not use this file except in compliance with the License.
 * You may obtain a copy of the License at
 *
 *     http://www.apache.org/licenses/LICENSE-2.0
 *
 * Unless required by applicable law or agreed to in writing, software
 * distributed under the License is distributed on an "AS IS" BASIS,
 * WITHOUT WARRANTIES OR CONDITIONS OF ANY KIND, either express or implied.
 * See the License for the specific language governing permissions and
 * limitations under the License.
 */

import { PluginDatabaseManager, UrlReader } from '@backstage/backend-common';
import { PluginTaskScheduler } from '@backstage/backend-tasks';
import {
  DefaultNamespaceEntityPolicy,
  Entity,
  EntityPolicies,
  EntityPolicy,
  FieldFormatEntityPolicy,
  makeValidator,
  NoForeignRootFieldsEntityPolicy,
  parseEntityRef,
  SchemaValidEntityPolicy,
  stringifyEntityRef,
  Validators,
} from '@backstage/catalog-model';
import { EventBroker } from '@backstage/events';
import { ScmIntegrations } from '@backstage/integration';
import { createHash } from 'crypto';
import { Router } from 'express';
import lodash, { keyBy } from 'lodash';

import {
  CatalogProcessor,
  CatalogProcessorParser,
  EntityProvider,
} from '@backstage/plugin-catalog-node';
import {
  AnnotateLocationEntityProcessor,
  BuiltinKindsEntityProcessor,
  CodeOwnersProcessor,
  FileReaderProcessor,
  PlaceholderProcessor,
  PlaceholderResolver,
  UrlReaderProcessor,
} from '../modules';
import { ConfigLocationEntityProvider } from '../modules/core/ConfigLocationEntityProvider';
import { DefaultLocationStore } from '../modules/core/DefaultLocationStore';
import { RepoLocationAnalyzer } from '../ingestion/LocationAnalyzer';
import {
  jsonPlaceholderResolver,
  textPlaceholderResolver,
  yamlPlaceholderResolver,
} from '../modules/core/PlaceholderProcessor';
import { defaultEntityDataParser } from '../modules/util/parse';
import { LocationAnalyzer, ScmLocationAnalyzer } from '../ingestion/types';
import { CatalogProcessingEngine } from '../processing';
import { DefaultProcessingDatabase } from '../database/DefaultProcessingDatabase';
import { applyDatabaseMigrations } from '../database/migrations';
import { DefaultCatalogProcessingEngine } from '../processing/DefaultCatalogProcessingEngine';
import { DefaultLocationService } from './DefaultLocationService';
import { DefaultEntitiesCatalog } from './DefaultEntitiesCatalog';
import { DefaultCatalogProcessingOrchestrator } from '../processing/DefaultCatalogProcessingOrchestrator';
import { Stitcher } from '../stitching/Stitcher';
import {
  createRandomProcessingInterval,
  ProcessingIntervalFunction,
} from '../processing/refresh';
import { createRouter } from './createRouter';
import { DefaultRefreshService } from './DefaultRefreshService';
import { AuthorizedRefreshService } from './AuthorizedRefreshService';
import { DefaultCatalogRulesEnforcer } from '../ingestion/CatalogRules';
import { Config } from '@backstage/config';
import { Logger } from 'winston';
import { connectEntityProviders } from '../processing/connectEntityProviders';
import { PermissionRuleParams } from '@backstage/plugin-permission-common';
import { EntitiesSearchFilter } from '../catalog/types';
import { permissionRules as catalogPermissionRules } from '../permissions/rules';
import { PermissionRule } from '@backstage/plugin-permission-node';
import {
  PermissionAuthorizer,
  PermissionEvaluator,
  toPermissionEvaluator,
} from '@backstage/plugin-permission-common';
import {
  createConditionTransformer,
  createPermissionIntegrationRouter,
} from '@backstage/plugin-permission-node';
import { AuthorizedEntitiesCatalog } from './AuthorizedEntitiesCatalog';
import { basicEntityFilter } from './request/basicEntityFilter';
import {
  catalogPermissions,
  RESOURCE_TYPE_CATALOG_ENTITY,
} from '@backstage/plugin-catalog-common/alpha';
import { AuthorizedLocationService } from './AuthorizedLocationService';
import { DefaultProviderDatabase } from '../database/DefaultProviderDatabase';
import { DefaultCatalogDatabase } from '../database/DefaultCatalogDatabase';

/**
 * This is a duplicate of the alpha `CatalogPermissionRule` type, for use in the stable API.
 *
 * @public
 */
export type CatalogPermissionRuleInput<
  TParams extends PermissionRuleParams = PermissionRuleParams,
> = PermissionRule<Entity, EntitiesSearchFilter, 'catalog-entity', TParams>;

/** @public */
export type CatalogEnvironment = {
  logger: Logger;
  database: PluginDatabaseManager;
  config: Config;
  reader: UrlReader;
  permissions: PermissionEvaluator | PermissionAuthorizer;
<<<<<<< HEAD
  eventBroker?: EventBroker;
=======
  scheduler?: PluginTaskScheduler;
>>>>>>> eecf5f10
};

/**
 * A builder that helps wire up all of the component parts of the catalog.
 *
 * The touch points where you can replace or extend behavior are as follows:
 *
 * - Entity policies can be added or replaced. These are automatically run
 *   after the processors' pre-processing steps. All policies are given the
 *   chance to inspect the entity, and all of them have to pass in order for
 *   the entity to be considered valid from an overall point of view.
 * - Location analyzers can be added. These are responsible for analyzing
 *   repositories when onboarding them into the catalog, by finding
 *   catalog-info.yaml files and other artifacts that can help automatically
 *   register or create catalog data on the user's behalf.
 * - Placeholder resolvers can be replaced or added. These run on the raw
 *   structured data between the parsing and pre-processing steps, to replace
 *   dollar-prefixed entries with their actual values (like $file).
 * - Field format validators can be replaced. These check the format of
 *   individual core fields such as metadata.name, to ensure that they adhere
 *   to certain rules.
 * - Processors can be added or replaced. These implement the functionality of
 *   reading, parsing, validating, and processing the entity data before it is
 *   persisted in the catalog.
 *
 * @public
 */
export class CatalogBuilder {
  private readonly env: CatalogEnvironment;
  private entityPolicies: EntityPolicy[];
  private entityPoliciesReplace: boolean;
  private placeholderResolvers: Record<string, PlaceholderResolver>;
  private fieldFormatValidators: Partial<Validators>;
  private entityProviders: EntityProvider[];
  private processors: CatalogProcessor[];
  private locationAnalyzers: ScmLocationAnalyzer[];
  private processorsReplace: boolean;
  private parser: CatalogProcessorParser | undefined;
  private onProcessingError?: (event: {
    unprocessedEntity: Entity;
    errors: Error[];
  }) => Promise<void> | void;
  private processingInterval: ProcessingIntervalFunction =
    createRandomProcessingInterval({
      minSeconds: 100,
      maxSeconds: 150,
    });
  private locationAnalyzer: LocationAnalyzer | undefined = undefined;
  private readonly permissionRules: CatalogPermissionRuleInput[];
  private allowedLocationType: string[];
  private legacySingleProcessorValidation = false;

  /**
   * Creates a catalog builder.
   */
  static create(env: CatalogEnvironment): CatalogBuilder {
    return new CatalogBuilder(env);
  }

  private constructor(env: CatalogEnvironment) {
    this.env = env;
    this.entityPolicies = [];
    this.entityPoliciesReplace = false;
    this.placeholderResolvers = {};
    this.fieldFormatValidators = {};
    this.entityProviders = [];
    this.processors = [];
    this.locationAnalyzers = [];
    this.processorsReplace = false;
    this.parser = undefined;
    this.permissionRules = Object.values(catalogPermissionRules);
    this.allowedLocationType = ['url'];
  }

  /**
   * Adds policies that are used to validate entities between the pre-
   * processing and post-processing stages. All such policies must pass for the
   * entity to be considered valid.
   *
   * If what you want to do is to replace the rules for what format is allowed
   * in various core entity fields (such as metadata.name), you may want to use
   * {@link CatalogBuilder#setFieldFormatValidators} instead.
   *
   * @param policies - One or more policies
   */
  addEntityPolicy(
    ...policies: Array<EntityPolicy | Array<EntityPolicy>>
  ): CatalogBuilder {
    this.entityPolicies.push(...policies.flat());
    return this;
  }

  /**
   * Processing interval determines how often entities should be processed.
   * Seconds provided will be multiplied by 1.5
   * The default processing interval is 100-150 seconds.
   * setting this too low will potentially deplete request quotas to upstream services.
   */
  setProcessingIntervalSeconds(seconds: number): CatalogBuilder {
    this.processingInterval = createRandomProcessingInterval({
      minSeconds: seconds,
      maxSeconds: seconds * 1.5,
    });
    return this;
  }

  /**
   * Overwrites the default processing interval function used to spread
   * entity updates in the catalog.
   */
  setProcessingInterval(
    processingInterval: ProcessingIntervalFunction,
  ): CatalogBuilder {
    this.processingInterval = processingInterval;
    return this;
  }

  /**
   * Overwrites the default location analyzer.
   */
  setLocationAnalyzer(locationAnalyzer: LocationAnalyzer): CatalogBuilder {
    this.locationAnalyzer = locationAnalyzer;
    return this;
  }

  /**
   * Sets what policies to use for validation of entities between the pre-
   * processing and post-processing stages. All such policies must pass for the
   * entity to be considered valid.
   *
   * If what you want to do is to replace the rules for what format is allowed
   * in various core entity fields (such as metadata.name), you may want to use
   * {@link CatalogBuilder#setFieldFormatValidators} instead.
   *
   * This function replaces the default set of policies; use with care.
   *
   * @param policies - One or more policies
   */
  replaceEntityPolicies(policies: EntityPolicy[]): CatalogBuilder {
    this.entityPolicies = [...policies];
    this.entityPoliciesReplace = true;
    return this;
  }

  /**
   * Adds, or overwrites, a handler for placeholders (e.g. $file) in entity
   * definition files.
   *
   * @param key - The key that identifies the placeholder, e.g. "file"
   * @param resolver - The resolver that gets values for this placeholder
   */
  setPlaceholderResolver(
    key: string,
    resolver: PlaceholderResolver,
  ): CatalogBuilder {
    this.placeholderResolvers[key] = resolver;
    return this;
  }

  /**
   * Sets the validator function to use for one or more special fields of an
   * entity. This is useful if the default rules for formatting of fields are
   * not sufficient.
   *
   * This function has no effect if used together with
   * {@link CatalogBuilder#replaceEntityPolicies}.
   *
   * @param validators - The (subset of) validators to set
   */
  setFieldFormatValidators(validators: Partial<Validators>): CatalogBuilder {
    lodash.merge(this.fieldFormatValidators, validators);
    return this;
  }

  /**
   * Adds or replaces entity providers. These are responsible for bootstrapping
   * the list of entities out of original data sources. For example, there is
   * one entity source for the config locations, and one for the database
   * stored locations. If you ingest entities out of a third party system, you
   * may want to implement that in terms of an entity provider as well.
   *
   * @param providers - One or more entity providers
   */
  addEntityProvider(
    ...providers: Array<EntityProvider | Array<EntityProvider>>
  ): CatalogBuilder {
    this.entityProviders.push(...providers.flat());
    return this;
  }

  /**
   * Adds entity processors. These are responsible for reading, parsing, and
   * processing entities before they are persisted in the catalog.
   *
   * @param processors - One or more processors
   */
  addProcessor(
    ...processors: Array<CatalogProcessor | Array<CatalogProcessor>>
  ): CatalogBuilder {
    this.processors.push(...processors.flat());
    return this;
  }

  /**
   * Sets what entity processors to use. These are responsible for reading,
   * parsing, and processing entities before they are persisted in the catalog.
   *
   * This function replaces the default set of processors, consider using with
   * {@link CatalogBuilder#getDefaultProcessors}; use with care.
   *
   * @param processors - One or more processors
   */
  replaceProcessors(processors: CatalogProcessor[]): CatalogBuilder {
    this.processors = [...processors];
    this.processorsReplace = true;
    return this;
  }

  /**
   * Returns the default list of entity processors. These are responsible for reading,
   * parsing, and processing entities before they are persisted in the catalog. Changing
   * the order of processing can give more control to custom processors.
   *
   * Consider using with {@link CatalogBuilder#replaceProcessors}
   *
   */
  getDefaultProcessors(): CatalogProcessor[] {
    const { config, logger, reader } = this.env;
    const integrations = ScmIntegrations.fromConfig(config);

    return [
      new FileReaderProcessor(),
      new UrlReaderProcessor({ reader, logger }),
      CodeOwnersProcessor.fromConfig(config, { logger, reader }),
      new AnnotateLocationEntityProcessor({ integrations }),
    ];
  }

  /**
   * Adds Location Analyzers. These are responsible for analyzing
   * repositories when onboarding them into the catalog, by finding
   * catalog-info.yaml files and other artifacts that can help automatically
   * register or create catalog data on the user's behalf.
   *
   * @param locationAnalyzers - One or more location analyzers
   */
  addLocationAnalyzers(
    ...analyzers: Array<ScmLocationAnalyzer | Array<ScmLocationAnalyzer>>
  ): CatalogBuilder {
    this.locationAnalyzers.push(...analyzers.flat());
    return this;
  }

  /**
   * Sets up the catalog to use a custom parser for entity data.
   *
   * This is the function that gets called immediately after some raw entity
   * specification data has been read from a remote source, and needs to be
   * parsed and emitted as structured data.
   *
   * @param parser - The custom parser
   */
  setEntityDataParser(parser: CatalogProcessorParser): CatalogBuilder {
    this.parser = parser;
    return this;
  }

  /**
   * Adds additional permission rules. Permission rules are used to evaluate
   * catalog resources against queries. See
   * {@link @backstage/plugin-permission-node#PermissionRule}.
   *
   * @param permissionRules - Additional permission rules
   */
  addPermissionRules(
    ...permissionRules: Array<
      CatalogPermissionRuleInput | Array<CatalogPermissionRuleInput>
    >
  ) {
    this.permissionRules.push(...permissionRules.flat());
    return this;
  }

  /**
   * Sets up the allowed location types from being registered via the location service.
   *
   * @param allowedLocationTypes - the allowed location types
   */
  setAllowedLocationTypes(allowedLocationTypes: string[]): CatalogBuilder {
    this.allowedLocationType = allowedLocationTypes;
    return this;
  }

  /**
   * Enables the legacy behaviour of canceling validation early whenever only a
   * single processor declares an entity kind to be valid.
   */
  useLegacySingleProcessorValidation(): this {
    this.legacySingleProcessorValidation = true;
    return this;
  }

  /**
   * Wires up and returns all of the component parts of the catalog
   */
  async build(): Promise<{
    processingEngine: CatalogProcessingEngine;
    router: Router;
  }> {
    const { config, database, logger, permissions, scheduler } = this.env;

    const policy = this.buildEntityPolicy();
    const processors = this.buildProcessors();
    const parser = this.parser || defaultEntityDataParser;

    const dbClient = await database.getClient();
    if (!database.migrations?.skip) {
      logger.info('Performing database migration');
      await applyDatabaseMigrations(dbClient);
    }

    const processingDatabase = new DefaultProcessingDatabase({
      database: dbClient,
      eventBroker: this.env.eventBroker,
      logger,
      refreshInterval: this.processingInterval,
    });
    const providerDatabase = new DefaultProviderDatabase({
      database: dbClient,
      eventBroker: this.env.eventBroker,
      logger,
    });
    const catalogDatabase = new DefaultCatalogDatabase({
      database: dbClient,
      logger,
    });
    const integrations = ScmIntegrations.fromConfig(config);
    const rulesEnforcer = DefaultCatalogRulesEnforcer.fromConfig(config);
    const orchestrator = new DefaultCatalogProcessingOrchestrator({
      processors,
      integrations,
      rulesEnforcer,
      logger,
      parser,
      policy,
      legacySingleProcessorValidation: this.legacySingleProcessorValidation,
    });
    const stitcher = new Stitcher(dbClient, logger);
    const unauthorizedEntitiesCatalog = new DefaultEntitiesCatalog({
      database: dbClient,
      logger,
      stitcher,
      eventBroker: this.env.eventBroker,
    });

    let permissionEvaluator: PermissionEvaluator;
    if ('authorizeConditional' in permissions) {
      permissionEvaluator = permissions as PermissionEvaluator;
    } else {
      logger.warn(
        'PermissionAuthorizer is deprecated. Please use an instance of PermissionEvaluator instead of PermissionAuthorizer in PluginEnvironment#permissions',
      );
      permissionEvaluator = toPermissionEvaluator(permissions);
    }

    const entitiesCatalog = new AuthorizedEntitiesCatalog(
      unauthorizedEntitiesCatalog,
      permissionEvaluator,
      createConditionTransformer(this.permissionRules),
    );
    const permissionIntegrationRouter = createPermissionIntegrationRouter({
      resourceType: RESOURCE_TYPE_CATALOG_ENTITY,
      getResources: async (resourceRefs: string[]) => {
        const { entities } = await unauthorizedEntitiesCatalog.entities({
          filter: {
            anyOf: resourceRefs.map(resourceRef => {
              const { kind, namespace, name } = parseEntityRef(resourceRef);

              return basicEntityFilter({
                kind,
                'metadata.namespace': namespace,
                'metadata.name': name,
              });
            }),
          },
        });

        const entitiesByRef = keyBy(entities, stringifyEntityRef);

        return resourceRefs.map(
          resourceRef =>
            entitiesByRef[stringifyEntityRef(parseEntityRef(resourceRef))],
        );
      },
      permissions: catalogPermissions,
      rules: this.permissionRules,
    });

    const locationStore = new DefaultLocationStore(dbClient);
    const configLocationProvider = new ConfigLocationEntityProvider(config);
    const entityProviders = lodash.uniqBy(
      [...this.entityProviders, locationStore, configLocationProvider],
      provider => provider.getProviderName(),
    );

    const processingEngine = new DefaultCatalogProcessingEngine({
      config,
      scheduler,
      logger,
      processingDatabase,
      orchestrator,
      stitcher,
<<<<<<< HEAD
      () => createHash('sha1'),
      1000,
      this.env.eventBroker,
      event => {
=======
      createHash: () => createHash('sha1'),
      pollingIntervalMs: 1000,
      onProcessingError: event => {
>>>>>>> eecf5f10
        this.onProcessingError?.(event);
      },
    });

    const locationAnalyzer =
      this.locationAnalyzer ??
      new RepoLocationAnalyzer(logger, integrations, this.locationAnalyzers);
    const locationService = new AuthorizedLocationService(
      new DefaultLocationService(locationStore, orchestrator, {
        allowedLocationTypes: this.allowedLocationType,
      }),
      permissionEvaluator,
    );
    const refreshService = new AuthorizedRefreshService(
      new DefaultRefreshService({ database: catalogDatabase }),
      permissionEvaluator,
    );
    const router = await createRouter({
      entitiesCatalog,
      locationAnalyzer,
      locationService,
      orchestrator,
      refreshService,
      logger,
      config,
      permissionIntegrationRouter,
    });

    await connectEntityProviders(providerDatabase, entityProviders);

    return {
      processingEngine,
      router,
    };
  }

  subscribe(options: {
    onProcessingError: (event: {
      unprocessedEntity: Entity;
      errors: Error[];
    }) => Promise<void> | void;
  }) {
    this.onProcessingError = options.onProcessingError;
  }

  private buildEntityPolicy(): EntityPolicy {
    const entityPolicies: EntityPolicy[] = this.entityPoliciesReplace
      ? [new SchemaValidEntityPolicy(), ...this.entityPolicies]
      : [
          new SchemaValidEntityPolicy(),
          new DefaultNamespaceEntityPolicy(),
          new NoForeignRootFieldsEntityPolicy(),
          new FieldFormatEntityPolicy(
            makeValidator(this.fieldFormatValidators),
          ),
          ...this.entityPolicies,
        ];

    return EntityPolicies.allOf(entityPolicies);
  }

  private buildProcessors(): CatalogProcessor[] {
    const { config, reader } = this.env;
    const integrations = ScmIntegrations.fromConfig(config);

    this.checkDeprecatedReaderProcessors();

    const placeholderResolvers: Record<string, PlaceholderResolver> = {
      json: jsonPlaceholderResolver,
      yaml: yamlPlaceholderResolver,
      text: textPlaceholderResolver,
      ...this.placeholderResolvers,
    };

    // The placeholder is always there no matter what
    const processors: CatalogProcessor[] = [
      new PlaceholderProcessor({
        resolvers: placeholderResolvers,
        reader,
        integrations,
      }),
    ];

    const builtinKindsEntityProcessor = new BuiltinKindsEntityProcessor();
    // If the user adds a processor named 'BuiltinKindsEntityProcessor',
    //   skip inclusion of the catalog-backend version.
    if (
      !this.processors.some(
        processor =>
          processor.getProcessorName() ===
          builtinKindsEntityProcessor.getProcessorName(),
      )
    ) {
      processors.push(builtinKindsEntityProcessor);
    }

    // These are only added unless the user replaced them all
    if (!this.processorsReplace) {
      processors.push(...this.getDefaultProcessors());
    }

    // Add the ones (if any) that the user added
    processors.push(...this.processors);

    this.checkMissingExternalProcessors(processors);

    return processors;
  }

  // TODO(Rugvip): These old processors are removed, for a while we'll be throwing
  //               errors here to make sure people know where to move the config
  private checkDeprecatedReaderProcessors() {
    const pc = this.env.config.getOptionalConfig('catalog.processors');
    if (pc?.has('github')) {
      throw new Error(
        `Using deprecated configuration for catalog.processors.github, move to using integrations.github instead`,
      );
    }
    if (pc?.has('gitlabApi')) {
      throw new Error(
        `Using deprecated configuration for catalog.processors.gitlabApi, move to using integrations.gitlab instead`,
      );
    }
    if (pc?.has('bitbucketApi')) {
      throw new Error(
        `Using deprecated configuration for catalog.processors.bitbucketApi, move to using integrations.bitbucket instead`,
      );
    }
    if (pc?.has('azureApi')) {
      throw new Error(
        `Using deprecated configuration for catalog.processors.azureApi, move to using integrations.azure instead`,
      );
    }
  }

  // TODO(freben): This can be removed no sooner than June 2022, after adopters have had some time to adapt to the new package structure
  private checkMissingExternalProcessors(processors: CatalogProcessor[]) {
    const skipCheckVarName = 'BACKSTAGE_CATALOG_SKIP_MISSING_PROCESSORS_CHECK';
    if (process.env[skipCheckVarName]) {
      return;
    }

    const locationTypes = new Set(
      this.env.config
        .getOptionalConfigArray('catalog.locations')
        ?.map(l => l.getString('type')) ?? [],
    );
    const processorNames = new Set(processors.map(p => p.getProcessorName()));

    function check(
      locationType: string,
      processorName: string,
      installationUrl: string,
    ) {
      if (
        locationTypes.has(locationType) &&
        !processorNames.has(processorName)
      ) {
        throw new Error(
          [
            `Your config contains a "catalog.locations" entry of type ${locationType},`,
            `but does not have the corresponding catalog processor ${processorName} installed.`,
            `This processor used to be built into the catalog itself, but is now moved to an`,
            `external module that has to be installed manually. Please follow the installation`,
            `instructions at ${installationUrl} if you are using this ability, or remove the`,
            `location from your app config if you do not. You can also silence this check entirely`,
            `by setting the environment variable ${skipCheckVarName} to 'true'.`,
          ].join(' '),
        );
      }
    }

    check(
      'aws-cloud-accounts',
      'AwsOrganizationCloudAccountProcessor',
      'https://backstage.io/docs/integrations',
    );
    check(
      's3-discovery',
      'AwsS3DiscoveryProcessor',
      'https://backstage.io/docs/integrations/aws-s3/discovery',
    );
    check(
      'azure-discovery',
      'AzureDevOpsDiscoveryProcessor',
      'https://backstage.io/docs/integrations/azure/discovery',
    );
    check(
      'bitbucket-discovery',
      'BitbucketDiscoveryProcessor',
      'https://backstage.io/docs/integrations/bitbucket/discovery',
    );
    check(
      'github-discovery',
      'GithubDiscoveryProcessor',
      'https://backstage.io/docs/integrations/github/discovery',
    );
    check(
      'github-org',
      'GithubOrgReaderProcessor',
      'https://backstage.io/docs/integrations/github/org',
    );
    check(
      'gitlab-discovery',
      'GitLabDiscoveryProcessor',
      'https://backstage.io/docs/integrations/gitlab/discovery',
    );
    check(
      'ldap-org',
      'LdapOrgReaderProcessor',
      'https://backstage.io/docs/integrations/ldap/org',
    );
    check(
      'microsoft-graph-org',
      'MicrosoftGraphOrgReaderProcessor',
      'https://backstage.io/docs/integrations/azure/org',
    );
  }
}<|MERGE_RESOLUTION|>--- conflicted
+++ resolved
@@ -117,11 +117,8 @@
   config: Config;
   reader: UrlReader;
   permissions: PermissionEvaluator | PermissionAuthorizer;
-<<<<<<< HEAD
+  scheduler?: PluginTaskScheduler;
   eventBroker?: EventBroker;
-=======
-  scheduler?: PluginTaskScheduler;
->>>>>>> eecf5f10
 };
 
 /**
@@ -534,16 +531,10 @@
       processingDatabase,
       orchestrator,
       stitcher,
-<<<<<<< HEAD
-      () => createHash('sha1'),
-      1000,
-      this.env.eventBroker,
-      event => {
-=======
       createHash: () => createHash('sha1'),
       pollingIntervalMs: 1000,
+      eventBroker: this.env.eventBroker,
       onProcessingError: event => {
->>>>>>> eecf5f10
         this.onProcessingError?.(event);
       },
     });
