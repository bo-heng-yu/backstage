/*
 * Copyright 2020 Spotify AB
 *
 * Licensed under the Apache License, Version 2.0 (the "License");
 * you may not use this file except in compliance with the License.
 * You may obtain a copy of the License at
 *
 *     http://www.apache.org/licenses/LICENSE-2.0
 *
 * Unless required by applicable law or agreed to in writing, software
 * distributed under the License is distributed on an "AS IS" BASIS,
 * WITHOUT WARRANTIES OR CONDITIONS OF ANY KIND, either express or implied.
 * See the License for the specific language governing permissions and
 * limitations under the License.
 */

import {
  Entity,
  Location,
  LOCATION_ANNOTATION,
} from '@backstage/catalog-model';
import Cache from 'node-cache';
<<<<<<< HEAD
=======
import { DescriptorEnvelope } from '../types';
import { CatalogApi, EntityCompoundName } from './types';
>>>>>>> dd9f0d90

export class CatalogClient implements CatalogApi {
  // TODO(blam): This cache is just temporary until we have GraphQL.
  // And client side caching using things like React Apollo or Relay.
  // There's a lot of loading states that cause flickering around the app which aren't needed.
  private cache: Cache;
  private apiOrigin: string;
  private basePath: string;

  constructor({
    apiOrigin,
    basePath,
  }: {
    apiOrigin: string;
    basePath: string;
  }) {
    this.apiOrigin = apiOrigin;
    this.basePath = basePath;
    this.cache = new Cache({ stdTTL: 10 });
  }

  private async getRequired(path: string): Promise<any> {
    const url = `${this.apiOrigin}${this.basePath}${path}`;
    const response = await fetch(url);

    if (!response.ok) {
      const payload = await response.text();
      const message = `Request failed with ${response.status} ${response.statusText}, ${payload}`;
      throw new Error(message);
    }
<<<<<<< HEAD
    return undefined;
  }
  async removeEntityByUid(uid: string): Promise<void> {
    const response = await fetch(
      `${this.apiOrigin}${this.basePath}/entities/by-uid/${uid}`,
      {
        method: 'DELETE',
      },
    );
    if (!response.ok) {
      const payload = await response.text();
      throw new Error(
        `Request failed with ${response.status} ${response.statusText}, ${payload}`,
      );
    }
    return undefined;
  }
  async removeLocationById(id: string): Promise<void> {
    const response = await fetch(
      `${this.apiOrigin}${this.basePath}/locations/${id}`,
      {
        method: 'DELETE',
      },
    );
    if (!response.ok) {
      const payload = await response.text();
      throw new Error(
        `Request failed with ${response.status} ${response.statusText}, ${payload}`,
      );
    }
    return undefined;
  }
=======

    return await response.json();
  }

  private async getOptional(path: string): Promise<any | undefined> {
    const url = `${this.apiOrigin}${this.basePath}${path}`;
    const response = await fetch(url);

    if (!response.ok) {
      if (response.status === 404) {
        return undefined;
      }

      const payload = await response.text();
      const message = `Request failed with ${response.status} ${response.statusText}, ${payload}`;
      throw new Error(message);
    }

    return await response.json();
  }

  async getLocationById(id: String): Promise<Location | undefined> {
    return await this.getOptional(`/locations/${id}`);
  }

>>>>>>> dd9f0d90
  async getEntities(
    filter?: Record<string, string>,
  ): Promise<DescriptorEnvelope[]> {
    const cachedValue = this.cache.get<DescriptorEnvelope[]>(
      `get:${JSON.stringify(filter)}`,
<<<<<<< HEAD
    );
    if (cachedValue) return cachedValue;

    let url = `${this.apiOrigin}${this.basePath}/entities`;
    if (filter) {
      url += '?';
      url += Object.entries(filter)
        .map(
          ([key, value]) =>
            `${encodeURIComponent(key)}=${encodeURIComponent(value)}`,
        )
        .join('&');
    }
    const response = await fetch(url);
    if (!response.ok) {
      const payload = await response.text();
      throw new Error(
        `Request failed with ${response.status} ${response.statusText}, ${payload}`,
      );
    }
    const value = await response.json();

    if (value?.length) {
      this.cache.set(`get:${JSON.stringify(filter)}`, value);
    }

    return value;
  }

  async getEntity({
    name,
    namespace,
    kind,
  }: {
    name: string;
    namespace?: string;
    kind: string;
  }): Promise<DescriptorEnvelope> {
    const response = await fetch(
      `${this.apiOrigin}${this.basePath}/entities/by-name/${kind}/${
        namespace ?? 'default'
      }/${name}`,
=======
>>>>>>> dd9f0d90
    );
    if (cachedValue) return cachedValue;

    let path = `/entities`;
    if (filter) {
      path += '?';
      path += Object.entries(filter)
        .map(
          ([key, value]) =>
            `${encodeURIComponent(key)}=${encodeURIComponent(value)}`,
        )
        .join('&');
    }

    return await this.getRequired(path);
  }

  async getEntityByName(
    compoundName: EntityCompoundName,
  ): Promise<Entity | undefined> {
    const { kind, namespace = 'default', name } = compoundName;
    return this.getOptional(`/entities/by-name/${kind}/${namespace}/${name}`);
  }

  async addLocation(type: string, target: string) {
    const response = await fetch(
      `${this.apiOrigin}${this.basePath}/locations`,
      {
        headers: {
          'Content-Type': 'application/json',
        },
        method: 'POST',
        body: JSON.stringify({ type, target }),
      },
    );

    if (response.status !== 201) {
      throw new Error(await response.text());
    }

    const { location, entities } = await response.json();

    if (!location || entities.length === 0)
      throw new Error(`Location wasn't added: ${target}`);

    return {
      location,
      entities,
    };
  }

  async getLocationByEntity(entity: Entity): Promise<Location | undefined> {
    const locationCompound = entity.metadata.annotations?.[LOCATION_ANNOTATION];
    const all: { data: Location }[] = await this.getRequired('/locations');
    return all
      .map(r => r.data)
      .find(l => locationCompound === `${l.type}:${l.target}`);
  }
}<|MERGE_RESOLUTION|>--- conflicted
+++ resolved
@@ -20,11 +20,8 @@
   LOCATION_ANNOTATION,
 } from '@backstage/catalog-model';
 import Cache from 'node-cache';
-<<<<<<< HEAD
-=======
 import { DescriptorEnvelope } from '../types';
 import { CatalogApi, EntityCompoundName } from './types';
->>>>>>> dd9f0d90
 
 export class CatalogClient implements CatalogApi {
   // TODO(blam): This cache is just temporary until we have GraphQL.
@@ -55,40 +52,6 @@
       const message = `Request failed with ${response.status} ${response.statusText}, ${payload}`;
       throw new Error(message);
     }
-<<<<<<< HEAD
-    return undefined;
-  }
-  async removeEntityByUid(uid: string): Promise<void> {
-    const response = await fetch(
-      `${this.apiOrigin}${this.basePath}/entities/by-uid/${uid}`,
-      {
-        method: 'DELETE',
-      },
-    );
-    if (!response.ok) {
-      const payload = await response.text();
-      throw new Error(
-        `Request failed with ${response.status} ${response.statusText}, ${payload}`,
-      );
-    }
-    return undefined;
-  }
-  async removeLocationById(id: string): Promise<void> {
-    const response = await fetch(
-      `${this.apiOrigin}${this.basePath}/locations/${id}`,
-      {
-        method: 'DELETE',
-      },
-    );
-    if (!response.ok) {
-      const payload = await response.text();
-      throw new Error(
-        `Request failed with ${response.status} ${response.statusText}, ${payload}`,
-      );
-    }
-    return undefined;
-  }
-=======
 
     return await response.json();
   }
@@ -114,57 +77,11 @@
     return await this.getOptional(`/locations/${id}`);
   }
 
->>>>>>> dd9f0d90
   async getEntities(
     filter?: Record<string, string>,
   ): Promise<DescriptorEnvelope[]> {
     const cachedValue = this.cache.get<DescriptorEnvelope[]>(
       `get:${JSON.stringify(filter)}`,
-<<<<<<< HEAD
-    );
-    if (cachedValue) return cachedValue;
-
-    let url = `${this.apiOrigin}${this.basePath}/entities`;
-    if (filter) {
-      url += '?';
-      url += Object.entries(filter)
-        .map(
-          ([key, value]) =>
-            `${encodeURIComponent(key)}=${encodeURIComponent(value)}`,
-        )
-        .join('&');
-    }
-    const response = await fetch(url);
-    if (!response.ok) {
-      const payload = await response.text();
-      throw new Error(
-        `Request failed with ${response.status} ${response.statusText}, ${payload}`,
-      );
-    }
-    const value = await response.json();
-
-    if (value?.length) {
-      this.cache.set(`get:${JSON.stringify(filter)}`, value);
-    }
-
-    return value;
-  }
-
-  async getEntity({
-    name,
-    namespace,
-    kind,
-  }: {
-    name: string;
-    namespace?: string;
-    kind: string;
-  }): Promise<DescriptorEnvelope> {
-    const response = await fetch(
-      `${this.apiOrigin}${this.basePath}/entities/by-name/${kind}/${
-        namespace ?? 'default'
-      }/${name}`,
-=======
->>>>>>> dd9f0d90
     );
     if (cachedValue) return cachedValue;
 
