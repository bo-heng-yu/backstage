/*
 * Copyright 2020 The Backstage Authors
 *
 * Licensed under the Apache License, Version 2.0 (the "License");
 * you may not use this file except in compliance with the License.
 * You may obtain a copy of the License at
 *
 *     http://www.apache.org/licenses/LICENSE-2.0
 *
 * Unless required by applicable law or agreed to in writing, software
 * distributed under the License is distributed on an "AS IS" BASIS,
 * WITHOUT WARRANTIES OR CONDITIONS OF ANY KIND, either express or implied.
 * See the License for the specific language governing permissions and
 * limitations under the License.
 */

import React, {
  createContext,
  PropsWithChildren,
  useContext,
  useEffect,
  useState,
} from 'react';
import { Config as BackstageConfig } from '@backstage/config';
import { Currency, Icon, Metric, Product } from '../types';
import { getIcon } from '../utils/navigation';
import { validateCurrencies, validateMetrics } from '../utils/config';
import { createCurrency, defaultCurrencies } from '../utils/currency';
import { configApiRef, useApi } from '@backstage/core-plugin-api';

/*
 * Config schema 2021-08-05
 *
 * costInsights:
 *   engineerCost: 200000
 *   products:
 *     productA:
 *       name: Product A
 *       icon: storage
 *     productB:
 *       name: Product B
 *       icon: data
 *   metrics:
 *     metricA:
 *       name: Metric A
 *       default: true
 *     metricB:
 *       name: Metric B
<<<<<<< HEAD
 *   baseCurrency: 'EUR'
=======
 *   baseCurrency:
 *     locales:
 *     - en-US
 *     options:
 *       style: currency
 *       currency: EUR
 *       minimumFractionDigits: 3
>>>>>>> 5c1bfac3
 *   currencies:
 *     currencyA:
 *       label: Currency A
 *       unit: Unit A
 *     currencyB:
 *       label: Currency B
 *       kind: CURRENCY_B
 *       unit: Unit B
 *       prefix: B
 *       rate: 3.5
 */

/** @public */
export type ConfigContextProps = {
<<<<<<< HEAD
  baseCurrency: string;
=======
  baseCurrency: Intl.NumberFormat;
>>>>>>> 5c1bfac3
  metrics: Metric[];
  products: Product[];
  icons: Icon[];
  engineerCost: number;
  currencies: Currency[];
};

export const ConfigContext = createContext<ConfigContextProps | undefined>(
  undefined,
);

const defaultState: ConfigContextProps = {
<<<<<<< HEAD
  baseCurrency: 'USD',
=======
  baseCurrency: createCurrency(),
>>>>>>> 5c1bfac3
  metrics: [],
  products: [],
  icons: [],
  engineerCost: 0,
  currencies: defaultCurrencies,
};

export const ConfigProvider = ({ children }: PropsWithChildren<{}>) => {
  const c: BackstageConfig = useApi(configApiRef);
  const [config, setConfig] = useState(defaultState);
  const [loading, setLoading] = useState(true);

  useEffect(() => {
    function getProducts(): Product[] {
      const products = c.getOptionalConfig('costInsights.products');
      if (products) {
        return products.keys().map(key => ({
          kind: key,
          name: products.getString(`${key}.name`),
          aggregation: [0, 0],
        }));
      }
      return [];
    }

    function getMetrics(): Metric[] {
      const metrics = c.getOptionalConfig('costInsights.metrics');
      if (metrics) {
        return metrics.keys().map(key => ({
          kind: key,
          name: metrics.getString(`${key}.name`),
          default: metrics.getOptionalBoolean(`${key}.default`) ?? false,
        }));
      }

      return [];
    }

<<<<<<< HEAD
    function getBaseCurrency(): string {
      const baseCurrency = c.getOptionalString('costInsights.baseCurrency');
      if (baseCurrency) {
        return baseCurrency;
=======
    function getBaseCurrency(): Intl.NumberFormat {
      const baseCurrency = c.getOptionalConfig('costInsights.baseCurrency');
      if (baseCurrency) {
        const options = baseCurrency.getOptionalConfig('options');
        return new Intl.NumberFormat(
          baseCurrency.getOptionalString('locales'),
          options
            ? {
                localeMatcher: options.getOptionalString('localeMatcher'),
                style: options.getOptionalString('style'),
                currency: options.getOptionalString('currency'),
                currencySign: options.getOptionalString('currencySign'),
                useGrouping: options.getOptionalBoolean('useGrouping'),
                minimumIntegerDigits: options.getOptionalNumber(
                  'minimumIntegerDigits',
                ),
                minimumFractionDigits: options.getOptionalNumber(
                  'minimumFractionDigits',
                ),
                maximumFractionDigits: options.getOptionalNumber(
                  'maximumFractionDigits',
                ),
                minimumSignificantDigits: options.getOptionalNumber(
                  'minimumSignificantDigits',
                ),
                maximumSignificantDigits: options.getOptionalNumber(
                  'maximumSignificantDigits',
                ),
              }
            : undefined,
        );
>>>>>>> 5c1bfac3
      }

      return defaultState.baseCurrency;
    }

    function getCurrencies(): Currency[] {
      const currencies = c.getOptionalConfig('costInsights.currencies');
      if (currencies) {
        return currencies.keys().map(key => ({
          label: currencies.getString(`${key}.label`),
          unit: currencies.getString(`${key}.unit`),
          kind: currencies.getOptionalString(`${key}.kind`) || null,
          prefix: currencies.getOptionalString(`${key}.prefix`),
          rate: currencies.getOptionalNumber(`${key}.rate`),
        }));
      }

      return defaultCurrencies;
    }

    function getIcons(): Icon[] {
      const products = c.getOptionalConfig('costInsights.products');
      if (products) {
        return products.keys().map(k => ({
          kind: k,
          component: getIcon(products.getOptionalString(`${k}.icon`)),
        }));
      }
      return [];
    }

    function getEngineerCost(): number {
      return c.getNumber('costInsights.engineerCost');
    }

    function getConfig() {
      const baseCurrency = getBaseCurrency();
      const products = getProducts();
      const metrics = getMetrics();
      const engineerCost = getEngineerCost();
      const icons = getIcons();
      const currencies = getCurrencies();

      validateMetrics(metrics);
      validateCurrencies(currencies);

      setConfig(prevState => ({
        ...prevState,
        baseCurrency,
        metrics,
        products,
        engineerCost,
        icons,
        currencies,
      }));

      setLoading(false);
    }

    getConfig();
  }, []); // eslint-disable-line react-hooks/exhaustive-deps

  if (loading) {
    return null;
  }

  return (
    <ConfigContext.Provider value={config}>{children}</ConfigContext.Provider>
  );
};

export function useConfig(): ConfigContextProps {
  const config = useContext(ConfigContext);
  return config ? config : assertNever();
}

function assertNever(): never {
  throw new Error('Cannot use useConfig outside of ConfigProvider');
}<|MERGE_RESOLUTION|>--- conflicted
+++ resolved
@@ -46,9 +46,6 @@
  *       default: true
  *     metricB:
  *       name: Metric B
-<<<<<<< HEAD
- *   baseCurrency: 'EUR'
-=======
  *   baseCurrency:
  *     locales:
  *     - en-US
@@ -56,7 +53,6 @@
  *       style: currency
  *       currency: EUR
  *       minimumFractionDigits: 3
->>>>>>> 5c1bfac3
  *   currencies:
  *     currencyA:
  *       label: Currency A
@@ -71,11 +67,7 @@
 
 /** @public */
 export type ConfigContextProps = {
-<<<<<<< HEAD
-  baseCurrency: string;
-=======
   baseCurrency: Intl.NumberFormat;
->>>>>>> 5c1bfac3
   metrics: Metric[];
   products: Product[];
   icons: Icon[];
@@ -88,11 +80,7 @@
 );
 
 const defaultState: ConfigContextProps = {
-<<<<<<< HEAD
-  baseCurrency: 'USD',
-=======
   baseCurrency: createCurrency(),
->>>>>>> 5c1bfac3
   metrics: [],
   products: [],
   icons: [],
@@ -131,12 +119,6 @@
       return [];
     }
 
-<<<<<<< HEAD
-    function getBaseCurrency(): string {
-      const baseCurrency = c.getOptionalString('costInsights.baseCurrency');
-      if (baseCurrency) {
-        return baseCurrency;
-=======
     function getBaseCurrency(): Intl.NumberFormat {
       const baseCurrency = c.getOptionalConfig('costInsights.baseCurrency');
       if (baseCurrency) {
@@ -168,7 +150,6 @@
               }
             : undefined,
         );
->>>>>>> 5c1bfac3
       }
 
       return defaultState.baseCurrency;
